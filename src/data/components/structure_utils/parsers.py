--- conflicted
+++ resolved
@@ -72,15 +72,8 @@
             mask[residue_constants.atom_order[atom.name]] = 1.
             res_b_factors[residue_constants.atom_order[atom.name]
                           ] = atom.bfactor
-<<<<<<< HEAD
             res_occupancy[residue_constants.atom_order[atom.name]] = atom.occupancy
                 
-=======
-            ## add these if re-run data processing
-            # occupancy (number) – occupancy (0.0-1.0)
-            # pqr_charge (number) – atom charge
-            # radius (number) – atom radius
->>>>>>> 592f212f
         aatype.append(restype_idx)
         resi_str += res_shortname
         resi_type3.append(res_name)
