# reasons you might want to use `environment.yaml` instead of `requirements.txt`:
# - pip installs packages in a loop, without ensuring dependencies across all packages
#   are fulfilled simultaneously, but conda achieves proper dependency control across
#   all packages
# - conda allows for installing packages without requiring certain compilers or
#   libraries to be available in the system, since it installs precompiled binaries

name: env_lightning

channels:
  - pytorch
  - conda-forge
  - defaults
  - salilab

#  - anaconda
#  - pypi
#  - pyg

# it is strongly recommended to specify versions of packages installed through conda
# to avoid situation when version-unspecified packages install their latest major
# versions which can sometimes break things

# current approach below keeps the dependencies in the same major versions across all
# users, but allows for different minor and patch versions of packages where backwards
# compatibility is usually guaranteed

dependencies:
  - conda-forge::python=3.9
  - conda-forge::setuptools=59.5.0
  - conda-forge::pip
  - conda-forge::pdbfixer
  - conda-forge::cudatoolkit==11.3.*
  - conda-forge::lightning
  - pytorch::pytorch=1.12.*
  - torchmetrics
  - hydra-core
  - rich
  - pre-commit
  - pytest
  - conda-forge::msms
  - salilab::dssp=3.0.0
  - libboost=1.73.0
  - conda-forge::openjdk=11.0.*
<<<<<<< HEAD
  - conda-forge::ml-collections
=======
  - anaconda::absl-py
>>>>>>> d07d9382

  # - scipy
  # - scikit-learn
  # - tqdm
  # - sentry-sdk=1.3.1
  # - biopython
  # - pyg=2.*

  # --------- loggers --------- #
  - wandb
  # - neptune-client
  # - mlflow
  # - comet-ml
  # - aim>=3.16.2 # no lower than 3.16.2, see https://github.com/aimhubio/aim/issues/2550
  
  - pip:
      - hydra-optuna-sweeper
      - hydra-colorlog
      - rootutils
      - biopython
      - numpy
      - pandas
      - requests
      - scipy
      - tqdm
      - dm-tree
      - mdtraj
      - networkx

      # pkg used by tranception
      - transformers
      - tokenizers
      - datasets
      # - aiohttp
      # - sentencepiece<|MERGE_RESOLUTION|>--- conflicted
+++ resolved
@@ -42,11 +42,8 @@
   - salilab::dssp=3.0.0
   - libboost=1.73.0
   - conda-forge::openjdk=11.0.*
-<<<<<<< HEAD
   - conda-forge::ml-collections
-=======
   - anaconda::absl-py
->>>>>>> d07d9382
 
   # - scipy
   # - scikit-learn
